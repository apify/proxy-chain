--- conflicted
+++ resolved
@@ -110,7 +110,6 @@
 });
 ```
 
-<<<<<<< HEAD
 ## Run simple HTTPS proxy server
 
 This example demonstrates how to create an HTTPS proxy server with a self-signed certificate.
@@ -213,7 +212,6 @@
 ```
 
 Note: flag `--proxy-insecure` is used since our certificate is self-signed.
-=======
 ## Use custom HTTP agents for connection pooling
 
 You can provide custom HTTP/HTTPS agents to enable connection pooling and reuse with upstream proxies. This is particularly useful for maintaining sticky IP addresses or reducing connection overhead:
@@ -254,7 +252,6 @@
 ```
 
 **Note:** Custom agents are only supported for HTTP and HTTPS upstream proxies. SOCKS upstream proxies use direct socket connections and do not support custom agents.
->>>>>>> d1786889
 
 ## SOCKS support
 SOCKS protocol is supported for versions 4 and 5, specifically: `['socks', 'socks4', 'socks4a', 'socks5', 'socks5h']`, where `socks` will default to version 5.
