import { Server } from './server';
import {
    parseUrl, nodeify,
} from './tools';

// Dictionary, key is value returned from anonymizeProxy(), value is Server instance.
const anonymizedProxyUrlToServer = {};

/**
 * Parses and validates a HTTP proxy URL. If the proxy requires authentication, then the function
 * starts an open local proxy server that forwards to the upstream proxy.
 * @param proxyUrl
 * @param callback Optional callback that receives the anonymous proxy URL
 * @return If no callback was supplied, returns a promise that resolves to a String with
 * anonymous proxy URL or the original URL if it was already anonymous.
 */
export const anonymizeProxy = (proxyUrl, callback) => {
    const parsedProxyUrl = parseUrl(proxyUrl);
    if (!parsedProxyUrl.host || !parsedProxyUrl.port) {
        throw new Error('Invalid "proxyUrl" option: the URL must contain both hostname and port.');
    }
    if (parsedProxyUrl.protocol !== 'http:') {
        throw new Error('Invalid "proxyUrl" option: only HTTP proxies are currently supported.');
    }

    // If upstream proxy requires no password, return it directly
    if (!parsedProxyUrl.username && !parsedProxyUrl.password) {
        return nodeify(Promise.resolve(proxyUrl), callback);
    }

    let server;

    const startServer = () => {
        return Promise.resolve()
            .then(() => {
                server = new Server({
                    // verbose: true,
                    port: 0,
                    prepareRequestFunction: () => {
                        return {
                            requestAuthentication: false,
                            upstreamProxyUrl: proxyUrl,
                        };
                    },
                });

                return server.listen();
            });
    };

    const promise = startServer()
        .then(() => {
            const url = `http://127.0.0.1:${server.port}`;
            anonymizedProxyUrlToServer[url] = server;
            return url;
        });

    return nodeify(promise, callback);
};

/**
 * Closes anonymous proxy previously started by `anonymizeProxy()`.
 * If proxy was not found or was already closed, the function has no effect
 * and its result if `false`. Otherwise the result is `true`.
 * @param anonymizedProxyUrl
 * @param closeConnections If true, pending proxy connections are forcibly closed.
 * If `false`, the function will wait until all connections are closed, which can take a long time.
 * @param callback Optional callback
 * @returns Returns a promise if no callback was supplied
 */
export const closeAnonymizedProxy = (anonymizedProxyUrl, closeConnections, callback) => {
    if (typeof anonymizedProxyUrl !== 'string') {
        throw new Error('The "anonymizedProxyUrl" parameter must be a string');
    }

    const server = anonymizedProxyUrlToServer[anonymizedProxyUrl];
    if (!server) {
        return nodeify(Promise.resolve(false), callback);
    }

    delete anonymizedProxyUrlToServer[anonymizedProxyUrl];

    const promise = server.close(closeConnections)
        .then(() => {
            return true;
<<<<<<< HEAD
        });
    return nodeify(promise, callback);
=======
        })
        .nodeify(callback);
};

/**
 * Add a callback on 'onTrgRequestConnect' Event in order to get headers from CONNECT tunnel to proxy
 * Useful for some proxies that are using headers to send information like ProxyMesh
 * @param anonymizedProxyUrl
 * @param onTrgRequestConnectCallback
 */
export const listenConnectAnonymizedProxy = (anonymizedProxyUrl, onTrgRequestConnectCallback) => {
    const server = anonymizedProxyUrlToServer[anonymizedProxyUrl];
    if (!server) {
        onTrgRequestConnectCallback(false);
    }
    server.on('onTrgRequestConnect', ({ response, socket, head }) => {
        onTrgRequestConnectCallback(response,socket,head);
    });
>>>>>>> f3c822c7
};<|MERGE_RESOLUTION|>--- conflicted
+++ resolved
@@ -83,12 +83,8 @@
     const promise = server.close(closeConnections)
         .then(() => {
             return true;
-<<<<<<< HEAD
         });
     return nodeify(promise, callback);
-=======
-        })
-        .nodeify(callback);
 };
 
 /**
@@ -105,5 +101,4 @@
     server.on('onTrgRequestConnect', ({ response, socket, head }) => {
         onTrgRequestConnectCallback(response,socket,head);
     });
->>>>>>> f3c822c7
 };